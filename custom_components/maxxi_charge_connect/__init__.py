--- conflicted
+++ resolved
@@ -1,4 +1,3 @@
-<<<<<<< HEAD
 """Initialisierung der MaxxiChargeConnect-Integration in Home Assistant.
 
 Dieses Modul registriert beim Setup den Webhook und leitet den Konfigurations-Flow
@@ -11,8 +10,6 @@
 - async_migrate_entry: Platzhalter für zukünftige Migrationslogik.
 """
 
-=======
->>>>>>> 7bf0c376
 import logging
 
 from homeassistant.config_entries import ConfigEntry
@@ -24,15 +21,12 @@
 from .webhook import async_register_webhook, async_unregister_webhook
 
 _LOGGER = logging.getLogger(__name__)
-<<<<<<< HEAD
 
 
 async def async_setup(hass: HomeAssistant, config: dict):  # pylint: disable=unused-argument
     """Wird beim Start von Home Assistant einmalig aufgerufen.
 
     Aktuell keine Initialisierung notwendig.
-=======
->>>>>>> 7bf0c376
 
     Args:
         hass: Die Home Assistant-Instanz.
@@ -67,7 +61,6 @@
     return True
 
 
-<<<<<<< HEAD
 async def async_migrate_entry(hass: HomeAssistant, config_entry: ConfigEntry) -> bool:
     """Migration eines Config-Eintrags von Version 1 auf Version 2.
 
@@ -141,26 +134,6 @@
 
 #     _LOGGER.warning("Migration called for entry: %s", config_entry.entry_id)
 #     return True
-=======
-async def async_migrate_entry(hass: HomeAssistant, entry: ConfigEntry) -> bool:
-    """Handle migration of config entry."""
-    _LOGGER.debug("Migrating from version %s", entry.version)
-
-    if entry.version == 1:
-        # Beispiel: wir fügen 'host' hinzu, wenn es ihn noch nicht gibt
-        new_data = {**entry.data}
-
-        if CONF_HOST not in new_data:
-            new_data[CONF_HOST] = "maxxi.local"  # Oder ein sinnvoller Default
-
-        # Nutze async_update_entry, um sowohl Daten als auch Versionsnummer zu aktualisieren
-        hass.config_entries.async_update_entry(entry, data=new_data, version=2)
-        _LOGGER.info("Successfully migrated entry to version 2")
-        return True
-
-    # Wenn schon aktuell:
-    return True
->>>>>>> 7bf0c376
 
 
 async def async_unload_entry(hass: HomeAssistant, entry: ConfigEntry):
